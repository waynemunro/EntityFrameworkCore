--- conflicted
+++ resolved
@@ -16,76 +16,7 @@
             //TestLoggerFactory.TestOutputHelper = testOutputHelper;
         }
 
-<<<<<<< HEAD
-        [ConditionalFact(Skip = "Issue #16963")]
-        public override void Can_use_is_kiwi()
-        {
-        }
-
-        [ConditionalFact(Skip = "Issue #16963")]
-        public override void Can_use_is_kiwi_with_other_predicate()
-        {
-        }
-
-        [ConditionalFact(Skip = "Issue #16963")]
-        public override void Subquery_OfType()
-        {
-        }
-
-        [ConditionalFact(Skip = "Issue #16963")]
-        public override void Discriminator_used_when_projection_over_of_type()
-        {
-        }
-
-        [ConditionalFact(Skip = "Issue #16963")]
-        public override void Can_use_of_type_animal()
-        {
-        }
-
-        [ConditionalFact(Skip = "Issue #16963")]
-        public override void Can_use_of_type_bird()
-        {
-        }
-
-        [ConditionalFact(Skip = "Issue #16963")]
-        public override void Can_use_of_type_bird_first()
-        {
-        }
-
-        [ConditionalFact(Skip = "Issue #16963")]
-        public override void Can_use_of_type_bird_predicate()
-        {
-        }
-
-        [ConditionalFact(Skip = "Issue #16963")]
-        public override void Can_use_of_type_bird_with_projection()
-        {
-        }
-
-        [ConditionalFact(Skip = "Issue #16963")]
-        public override void Can_use_of_type_kiwi()
-        {
-        }
-
-        [ConditionalFact(Skip = "Issue #16963")]
-        public override void Can_use_of_type_kiwi_where_north_on_derived_property()
-        {
-        }
-
-        [ConditionalFact(Skip = "Issue #16963")]
-        public override void Can_use_of_type_kiwi_where_south_on_derived_property()
-        {
-        }
-
-        [ConditionalFact(Skip = "Issue #16963")]
-        public override void Can_use_of_type_rose()
-        {
-        }
-
-        [ConditionalFact(Skip = "Issue #16963")]
-=======
         [ConditionalFact(Skip = "Issue#17504")]
->>>>>>> b9f518ea
         public override void Can_query_all_animal_views()
         {
             Assert.Equal(
