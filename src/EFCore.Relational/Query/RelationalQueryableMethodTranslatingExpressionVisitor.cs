--- conflicted
+++ resolved
@@ -257,14 +257,8 @@
             return source;
         }
 
-<<<<<<< HEAD
-        protected override ShapedQueryExpression TranslateElementAtOrDefault(
-            ShapedQueryExpression source, Expression index, bool returnDefault)
-            => throw new InvalidOperationException(CoreStrings.TranslationFailed(index.Print()));
-=======
         protected override ShapedQueryExpression TranslateElementAtOrDefault(ShapedQueryExpression source, Expression index, bool returnDefault)
             => null;
->>>>>>> b9f518ea
 
         protected override ShapedQueryExpression TranslateExcept(ShapedQueryExpression source1, ShapedQueryExpression source2)
         {
@@ -343,13 +337,7 @@
                 return source;
             }
 
-<<<<<<< HEAD
-            throw new InvalidOperationException(
-                CoreStrings.TranslationFailed(
-                    keySelector.Print() + "; " + elementSelector.Print() + "; " + resultSelector.Print()));
-=======
             return null;
->>>>>>> b9f518ea
         }
 
         private Expression TranslateGroupingKey(Expression expression)
@@ -453,14 +441,7 @@
             //        innerTransparentIdentifierType);
             //}
 
-<<<<<<< HEAD
-            // See #17236
-            throw new InvalidOperationException(
-                CoreStrings.TranslationFailed(
-                    outerKeySelector.Print() + "; " + innerKeySelector.Print() + "; " + resultSelector.Print()));
-=======
             return null;
->>>>>>> b9f518ea
         }
 
         protected override ShapedQueryExpression TranslateIntersect(ShapedQueryExpression source1, ShapedQueryExpression source2)
@@ -493,16 +474,6 @@
                     transparentIdentifierType);
             }
 
-<<<<<<< HEAD
-            // See #17236
-            throw new InvalidOperationException(
-                CoreStrings.TranslationFailed(
-                    outerKeySelector.Print() + "; " + innerKeySelector.Print() + "; " + resultSelector.Print()));
-        }
-
-        protected override ShapedQueryExpression TranslateLeftJoin(
-            ShapedQueryExpression outer, ShapedQueryExpression inner, LambdaExpression outerKeySelector, LambdaExpression innerKeySelector,
-=======
             return null;
         }
 
@@ -511,7 +482,6 @@
             ShapedQueryExpression inner,
             LambdaExpression outerKeySelector,
             LambdaExpression innerKeySelector,
->>>>>>> b9f518ea
             LambdaExpression resultSelector)
         {
             var joinPredicate = CreateJoinPredicate(outer, outerKeySelector, inner, innerKeySelector);
@@ -531,14 +501,7 @@
                     transparentIdentifierType);
             }
 
-<<<<<<< HEAD
-            // See #17236
-            throw new InvalidOperationException(
-                CoreStrings.TranslationFailed(
-                    outerKeySelector.Print() + "; " + innerKeySelector.Print() + "; " + resultSelector.Print()));
-=======
             return null;
->>>>>>> b9f518ea
         }
 
         private SqlBinaryExpression CreateJoinPredicate(
@@ -637,9 +600,6 @@
             }
 
             var translation = _sqlTranslator.TranslateLongCount();
-<<<<<<< HEAD
-            var projectionMapping = new Dictionary<ProjectionMember, Expression> { { new ProjectionMember(), translation } };
-=======
             if (translation == null)
             {
                 return null;
@@ -649,7 +609,6 @@
             {
                 { new ProjectionMember(), translation }
             };
->>>>>>> b9f518ea
 
             selectExpression.ClearOrdering();
             selectExpression.ReplaceProjectionMapping(projectionMapping);
@@ -851,14 +810,7 @@
                 }
             }
 
-<<<<<<< HEAD
-            // See #17236
-            throw new InvalidOperationException(
-                CoreStrings.TranslationFailed(
-                    collectionSelector.Print() + "; " + resultSelector.Print()));
-=======
             return null;
->>>>>>> b9f518ea
         }
 
         private class CorrelationFindingExpressionVisitor : ExpressionVisitor
